{
  "name": "sketches",
  "private": true,
  "version": "0.0.0",
  "scripts": {
    "dev": "vite",
    "build": "tsc && vite build",
    "preview": "vite preview"
  },
  "dependencies": {
<<<<<<< HEAD
    "@react-three/csg": "^2.0.7",
    "@react-three/drei": "^9.58.4",
=======
    "@react-three/csg": "^2.1.1",
    "@react-three/drei": "^9.57.0",
>>>>>>> 597c0c56
    "@react-three/fiber": "^8.12.0",
    "@react-three/flex": "^1.0.1",
    "@react-three/postprocessing": "^2.7.0",
    "@react-three/rapier": "^0.14.0",
    "arancini": "^2.2.1",
    "leva": "^0.9.25",
    "p2-es": "^1.1.7",
    "r3f-perf": "^7.1.2",
    "react": "^18.0.0",
    "react-dom": "^18.0.0",
    "react-router-dom": "^6.8.2",
    "styled-breakpoints": "^11.1.1",
    "styled-components": "^5.3.9",
    "three": "^0.150.1",
    "tunnel-rat": "^0.1.1"
  },
  "devDependencies": {
    "@types/react": "^18.0.28",
    "@types/react-dom": "^18.0.11",
    "@types/styled-components": "^5.1.25",
    "@types/three": "^0.149.0",
    "@vitejs/plugin-react": "^3.1.0",
    "typescript": "^4.9.5",
    "vite": "^4.1.4",
    "vite-plugin-imagemin": "^0.6.1"
  }
}<|MERGE_RESOLUTION|>--- conflicted
+++ resolved
@@ -8,13 +8,8 @@
     "preview": "vite preview"
   },
   "dependencies": {
-<<<<<<< HEAD
-    "@react-three/csg": "^2.0.7",
+    "@react-three/csg": "^2.1.1",
     "@react-three/drei": "^9.58.4",
-=======
-    "@react-three/csg": "^2.1.1",
-    "@react-three/drei": "^9.57.0",
->>>>>>> 597c0c56
     "@react-three/fiber": "^8.12.0",
     "@react-three/flex": "^1.0.1",
     "@react-three/postprocessing": "^2.7.0",
